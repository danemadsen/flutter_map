--- conflicted
+++ resolved
@@ -56,34 +56,12 @@
       drawer: const MenuDrawer(ManyMarkersPage.route),
       body: Stack(
         children: [
-<<<<<<< HEAD
-          Slider(
-            min: 0,
-            max: maxMarkersCount.toDouble(),
-            divisions: maxMarkersCount ~/ 500,
-            label: 'Markers',
-            value: _sliderVal.toDouble(),
-            onChanged: (newVal) {
-              _sliderVal = newVal.toInt();
-              setState(() {});
-            },
-          ),
-          Text('$_sliderVal markers'),
-          Flexible(
-            child: FlutterMap(
-              options: const MapOptions(
-                initialCenter: LatLng(50, 20),
-                initialZoom: 5,
-                interactionOptions: InteractionOptions(
-                  enabledGestures: EnabledGestures.all(twoFingerRotate: false),
-=======
           FlutterMap(
             options: MapOptions(
               initialCameraFit: CameraFit.bounds(
                 bounds: LatLngBounds(
                   const LatLng(55, -9),
                   const LatLng(37, 30),
->>>>>>> 202e3206
                 ),
                 padding: const EdgeInsets.only(
                   left: 16,

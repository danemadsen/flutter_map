import 'package:flutter/material.dart';

import '../pages/animated_map_controller.dart';
import '../pages/circle.dart';
import '../pages/custom_crs/custom_crs.dart';
import '../pages/esri.dart';
import '../pages/home.dart';
import '../pages/live_location.dart';
import '../pages/map_controller.dart';
import '../pages/marker_anchor.dart';
import '../pages/moving_markers.dart';
import '../pages/offline_map.dart';
import '../pages/offline_mbtiles_map.dart';
import '../pages/on_tap.dart';
import '../pages/overlay_image.dart';
import '../pages/plugin_api.dart';
import '../pages/plugin_scalebar.dart';
import '../pages/plugin_zoombuttons.dart';
import '../pages/polyline.dart';
import '../pages/sliding_map.dart';
import '../pages/tap_to_add.dart';
import '../pages/wms_tile_layer.dart';

Drawer buildDrawer(BuildContext context, String currentRoute) {
  return Drawer(
    child: ListView(
      children: <Widget>[
        const DrawerHeader(
          child: Center(
            child: Text('Flutter Map Examples'),
          ),
        ),
        ListTile(
          title: const Text('OpenStreetMap'),
          selected: currentRoute == HomePage.route,
          onTap: () {
            Navigator.pushReplacementNamed(context, HomePage.route);
          },
        ),
        ListTile(
          title: const Text('WMS Layer'),
          selected: currentRoute == WMSLayerPage.route,
          onTap: () {
            Navigator.pushReplacementNamed(context, WMSLayerPage.route);
          },
        ),
        ListTile(
          title: const Text('Custom CRS'),
          selected: currentRoute == CustomCrsPage.route,
          onTap: () {
            Navigator.pushReplacementNamed(context, CustomCrsPage.route);
          },
        ),
        ListTile(
          title: const Text('Add Pins'),
          selected: currentRoute == TapToAddPage.route,
          onTap: () {
            Navigator.pushReplacementNamed(context, TapToAddPage.route);
          },
        ),
        ListTile(
          title: const Text('Esri'),
          selected: currentRoute == EsriPage.route,
          onTap: () {
            Navigator.pushReplacementNamed(context, EsriPage.route);
          },
        ),
        ListTile(
          title: const Text('Polylines'),
          selected: currentRoute == PolylinePage.route,
          onTap: () {
            Navigator.pushReplacementNamed(context, PolylinePage.route);
          },
        ),
        ListTile(
          title: const Text('MapController'),
          selected: currentRoute == MapControllerPage.route,
          onTap: () {
            Navigator.pushReplacementNamed(context, MapControllerPage.route);
          },
        ),
        ListTile(
          title: const Text('Animated MapController'),
          selected: currentRoute == AnimatedMapControllerPage.route,
          onTap: () {
            Navigator.pushReplacementNamed(
                context, AnimatedMapControllerPage.route);
          },
        ),
        ListTile(
          title: const Text('Marker Anchors'),
          selected: currentRoute == MarkerAnchorPage.route,
          onTap: () {
            Navigator.pushReplacementNamed(context, MarkerAnchorPage.route);
          },
        ),
        ListTile(
          title: const Text('Plugins'),
          selected: currentRoute == PluginPage.route,
          onTap: () {
            Navigator.pushReplacementNamed(context, PluginPage.route);
          },
        ),
        ListTile(
          title: const Text('ScaleBar Plugins'),
          selected: currentRoute == PluginScaleBar.route,
          onTap: () {
            Navigator.pushReplacementNamed(context, PluginScaleBar.route);
          },
        ),
        ListTile(
          title: const Text('ZoomButtons Plugins'),
          selected: currentRoute == PluginZoomButtons.route,
          onTap: () {
            Navigator.pushReplacementNamed(context, PluginZoomButtons.route);
          },
        ),
        ListTile(
          title: const Text('Offline Map'),
          selected: currentRoute == OfflineMapPage.route,
          onTap: () {
            Navigator.pushReplacementNamed(context, OfflineMapPage.route);
          },
        ),
        ListTile(
          title: const Text('Offline Map (using MBTiles)'),
          selected: currentRoute == OfflineMBTilesMapPage.route,
          onTap: () {
            Navigator.pushReplacementNamed(
                context, OfflineMBTilesMapPage.route);
          },
        ),
        ListTile(
          title: const Text('OnTap'),
          selected: currentRoute == OnTapPage.route,
          onTap: () {
            Navigator.pushReplacementNamed(context, OnTapPage.route);
          },
        ),
        ListTile(
          title: const Text('Moving Markers'),
          selected: currentRoute == MovingMarkersPage.route,
          onTap: () {
            Navigator.pushReplacementNamed(context, MovingMarkersPage.route);
          },
        ),
        ListTile(
          title: const Text('Circle'),
          selected: currentRoute == CirclePage.route,
          onTap: () {
            Navigator.pushReplacementNamed(context, CirclePage.route);
          },
        ),
        ListTile(
          title: const Text('Overlay Image'),
          selected: currentRoute == OverlayImagePage.route,
          onTap: () {
            Navigator.pushReplacementNamed(context, OverlayImagePage.route);
          },
        ),
        ListTile(
<<<<<<< HEAD
          title: const Text('Sliding Map'),
          selected: currentRoute == SlidingMapPage.route,
          onTap: () =>
              Navigator.pushReplacementNamed(context, SlidingMapPage.route),
=======
          title: const Text('Live Location Update'),
          selected: currentRoute == LiveLocationPage.route,
          onTap: () {
            Navigator.pushReplacementNamed(context, LiveLocationPage.route);
          },
>>>>>>> eb0cf9cd
        ),
      ],
    ),
  );
}<|MERGE_RESOLUTION|>--- conflicted
+++ resolved
@@ -159,18 +159,17 @@
           },
         ),
         ListTile(
-<<<<<<< HEAD
           title: const Text('Sliding Map'),
           selected: currentRoute == SlidingMapPage.route,
           onTap: () =>
               Navigator.pushReplacementNamed(context, SlidingMapPage.route),
-=======
+        ),
+        ListTile(
           title: const Text('Live Location Update'),
           selected: currentRoute == LiveLocationPage.route,
           onTap: () {
             Navigator.pushReplacementNamed(context, LiveLocationPage.route);
           },
->>>>>>> eb0cf9cd
         ),
       ],
     ),

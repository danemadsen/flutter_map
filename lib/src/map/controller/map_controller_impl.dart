--- conflicted
+++ resolved
@@ -25,12 +25,8 @@
   late Offset _animationOffset;
   late Point _flingMapCenterStartPoint;
 
-<<<<<<< HEAD
   /// Create a new [MapController] instance. This constructor is only used
   /// internally.
-=======
-  /// Constructor of the [MapController] implementation for internal usage.
->>>>>>> b2fb7dbc
   MapControllerImpl({MapOptions? options, TickerProvider? vsync})
       : super(
           _MapControllerState(
@@ -55,23 +51,15 @@
   @override
   Stream<MapEvent> get mapEventStream => _mapEventStreamController.stream;
 
-<<<<<<< HEAD
   /// Get the [MapOptions] from the controller state
-=======
-  /// Used to change [MapOptions] and update the required widgets.
->>>>>>> b2fb7dbc
   MapOptions get options {
     return value.options ??
         (throw Exception('You need to have the FlutterMap widget rendered at '
             'least once before using the MapController.'));
   }
 
-<<<<<<< HEAD
-  /// Get the [MapCamera] from the controller state
-=======
-  /// Get the current [MapCamera] instance. Prefer using
-  /// `MapCamera.of(context)` if possible.
->>>>>>> b2fb7dbc
+  /// Get the [MapCamera] from the controller state.
+  /// Prefer using `MapCamera.of(context)` if possible.
   @override
   MapCamera get camera {
     return value.camera ??
@@ -168,11 +156,7 @@
         source: MapEventSource.mapController,
       );
 
-<<<<<<< HEAD
-  /// Internal method, allows access to every parameter.
-=======
   /// Internal endpoint to move the [MapCamera] and change zoom level.
->>>>>>> b2fb7dbc
   bool moveRaw(
     LatLng newCenter,
     double newZoom, {
@@ -221,11 +205,7 @@
     return true;
   }
 
-<<<<<<< HEAD
-  /// Internal method, allows access to every parameter.
-=======
   /// Internal endpoint to rotate the [MapCamera].
->>>>>>> b2fb7dbc
   bool rotateRaw(
     double newRotation, {
     required bool hasGesture,
@@ -255,14 +235,9 @@
     return true;
   }
 
-<<<<<<< HEAD
-  /// Internal method, allows access to every parameter.
-  bool rotateAroundPointRaw(
-=======
   /// Internal endpoint to rotate around a point that is not in the center of
   /// the map.
-  MoveAndRotateResult rotateAroundPointRaw(
->>>>>>> b2fb7dbc
+  bool rotateAroundPointRaw(
     double degree, {
     required Point<double>? point,
     required Offset? offset,
@@ -315,15 +290,10 @@
     return moved || rotated;
   }
 
-<<<<<<< HEAD
-  /// Internal method, allows access to every parameter.
+  /// Internal endpoint to move, rotate and change zoom level
+  /// of the [MapCamera].
   /// Calls [moveRaw] and [rotateRaw].
   bool moveAndRotateRaw(
-=======
-  /// Internal endpoint to move, rotate and change zoom level
-  /// of the [MapCamera].
-  MoveAndRotateResult moveAndRotateRaw(
->>>>>>> b2fb7dbc
     LatLng newCenter,
     double newZoom,
     double newRotation, {
@@ -349,11 +319,7 @@
     return moved || rotated;
   }
 
-<<<<<<< HEAD
-  /// Internal method, allows access to every parameter.
-=======
-  ///
->>>>>>> b2fb7dbc
+  /// Internal endpoint to fit the camera to a [CameraFit].
   bool fitCameraRaw(
     CameraFit cameraFit, {
     Offset offset = Offset.zero,
@@ -426,166 +392,6 @@
     }
   }
 
-<<<<<<< HEAD
-=======
-  /// To be called when a gesture that causes movement starts.
-  void moveStarted(MapEventSource source) {
-    _emitMapEvent(
-      MapEventMoveStart(
-        camera: camera,
-        source: source,
-      ),
-    );
-  }
-
-  /// To be called when an ongoing drag movement updates.
-  void dragUpdated(MapEventSource source, Offset offset) {
-    final oldCenterPt = camera.project(camera.center);
-
-    final newCenterPt = oldCenterPt + offset.toPoint();
-    final newCenter = camera.unproject(newCenterPt);
-
-    moveRaw(
-      newCenter,
-      camera.zoom,
-      hasGesture: true,
-      source: source,
-    );
-  }
-
-  /// To be called when a drag gesture ends.
-  void moveEnded(MapEventSource source) {
-    _emitMapEvent(
-      MapEventMoveEnd(
-        camera: camera,
-        source: source,
-      ),
-    );
-  }
-
-  /// To be called when a rotation gesture starts.
-  void rotateStarted(MapEventSource source) {
-    _emitMapEvent(
-      MapEventRotateStart(
-        camera: camera,
-        source: source,
-      ),
-    );
-  }
-
-  /// To be called when a rotation gesture ends.
-  void rotateEnded(MapEventSource source) {
-    _emitMapEvent(
-      MapEventRotateEnd(
-        camera: camera,
-        source: source,
-      ),
-    );
-  }
-
-  /// To be called when a fling gesture starts.
-  void flingStarted(MapEventSource source) {
-    _emitMapEvent(
-      MapEventFlingAnimationStart(
-        camera: camera,
-        source: MapEventSource.flingAnimationController,
-      ),
-    );
-  }
-
-  /// To be called when a fling gesture ends.
-  void flingEnded(MapEventSource source) {
-    _emitMapEvent(
-      MapEventFlingAnimationEnd(
-        camera: camera,
-        source: source,
-      ),
-    );
-  }
-
-  /// To be called when a fling gesture does not start.
-  void flingNotStarted(MapEventSource source) {
-    _emitMapEvent(
-      MapEventFlingAnimationNotStarted(
-        camera: camera,
-        source: source,
-      ),
-    );
-  }
-
-  /// To be called when a double tap zoom starts.
-  void doubleTapZoomStarted(MapEventSource source) {
-    _emitMapEvent(
-      MapEventDoubleTapZoomStart(
-        camera: camera,
-        source: source,
-      ),
-    );
-  }
-
-  /// To be called when a double tap zoom ends.
-  void doubleTapZoomEnded(MapEventSource source) {
-    _emitMapEvent(
-      MapEventDoubleTapZoomEnd(
-        camera: camera,
-        source: source,
-      ),
-    );
-  }
-
-  /// Called when a long-press gesture has happened, calls the
-  /// [MapOptions.onTap] callback and emits a [MapEventTap] event.
-  void tapped(
-    MapEventSource source,
-    TapPosition tapPosition,
-    LatLng position,
-  ) {
-    options.onTap?.call(tapPosition, position);
-    _emitMapEvent(
-      MapEventTap(
-        tapPosition: position,
-        camera: camera,
-        source: source,
-      ),
-    );
-  }
-
-  /// Called when a long-press gesture has happened, calls the
-  /// [MapOptions.onSecondaryTap] callback and emits a
-  /// [MapEventSecondaryTap] event.
-  void secondaryTapped(
-    MapEventSource source,
-    TapPosition tapPosition,
-    LatLng position,
-  ) {
-    options.onSecondaryTap?.call(tapPosition, position);
-    _emitMapEvent(
-      MapEventSecondaryTap(
-        tapPosition: position,
-        camera: camera,
-        source: source,
-      ),
-    );
-  }
-
-  /// Called when a long-press gesture has happened, calls the
-  /// [MapOptions.onLongPress] callback and emits a [MapEventLongPress] event.
-  void longPressed(
-    MapEventSource source,
-    TapPosition tapPosition,
-    LatLng position,
-  ) {
-    options.onLongPress?.call(tapPosition, position);
-    _emitMapEvent(
-      MapEventLongPress(
-        tapPosition: position,
-        camera: camera,
-        source: MapEventSource.longPress,
-      ),
-    );
-  }
-
->>>>>>> b2fb7dbc
   /// To be called when the map's size constraints change.
   void nonRotatedSizeChange(
     MapEventSource source,
@@ -601,12 +407,8 @@
     );
   }
 
-<<<<<<< HEAD
-  /// Internal method, allows access to every parameter.
-=======
   /// Move and rotate the the map with an animation.
   /// The raw method allows to set all parameters.
->>>>>>> b2fb7dbc
   void moveAndRotateAnimatedRaw(
     LatLng newCenter,
     double newZoom,
@@ -653,12 +455,8 @@
     _animationController.forward(from: 0);
   }
 
-<<<<<<< HEAD
-  /// Internal method, allows access to every parameter.
-=======
   /// Animated rotation of the map.
   /// The raw method allows to set all parameters.
->>>>>>> b2fb7dbc
   void rotateAnimatedRaw(
     double newRotation, {
     required Offset offset,
@@ -686,13 +484,9 @@
     _animationController.forward(from: 0);
   }
 
-<<<<<<< HEAD
-  /// Internal method, stops all ongoing animations of the [MapControllerImpl].
-=======
   /// Stops all ongoing animations of the [MapControllerImpl].
   /// This is commonly used by other gestures that should stop all
   /// ongoing movement.
->>>>>>> b2fb7dbc
   void stopAnimationRaw({bool canceled = true}) {
     if (isAnimating) _animationController.stop(canceled: canceled);
   }
@@ -708,12 +502,8 @@
     _flingAnimation = null;
   }
 
-<<<<<<< HEAD
-  /// Internal method, allows access to every parameter.
-=======
   /// Fling animation for the map.
   /// The raw method allows to set all parameters.
->>>>>>> b2fb7dbc
   void flingAnimatedRaw({
     required double velocity,
     required Offset direction,
@@ -752,12 +542,8 @@
     );
   }
 
-<<<<<<< HEAD
-  /// Internal method, allows access to every parameter.
-=======
   /// Animated movement of the map.
   /// The raw method allows to set all parameters.
->>>>>>> b2fb7dbc
   void moveAnimatedRaw(
     LatLng newCenter,
     double newZoom, {

part of 'base_services.dart';

/// Service to handle the double-tap and drag gesture to let the user zoom in
/// and out with a single finger / one hand.
class DoubleTapDragZoomGestureService extends _ProgressableGestureService {
  bool isActive = false;
  Offset? _focalLocalStart;
  double? _mapZoomStart;

  DoubleTapDragZoomGestureService({required super.controller});

  /// Called when the gesture is started, stores important values.
  @override
  void start(ScaleStartDetails details) {
<<<<<<< HEAD
    super.start(details);
=======
>>>>>>> 9956ada4
    _focalLocalStart = details.localFocalPoint;
    _mapZoomStart = _camera.zoom;
    controller.emitMapEvent(
      MapEventDoubleTapDragZoomStart(
        camera: _camera,
        source: MapEventSource.doubleTapHold,
      ),
    );
  }

  /// Called when the gesture receives an update, updates the [MapCamera].
  @override
  void update(ScaleUpdateDetails details) {
    if (_focalLocalStart == null || _mapZoomStart == null) return;

    final verticalOffset = (_focalLocalStart! - details.localFocalPoint).dy;
    final newZoom = _mapZoomStart! - verticalOffset / 360 * _camera.zoom;
    final min = _options.minZoom ?? 0.0;
    final max = _options.maxZoom ?? double.infinity;
    final actualZoom = math.max(min, math.min(max, newZoom));
    controller.moveRaw(
      _camera.center,
      actualZoom,
      hasGesture: true,
      source: MapEventSource.doubleTapHold,
    );
  }

  /// Called when the gesture ends, cleans up the previously stored values.
  @override
  void end(ScaleEndDetails details) {
    _mapZoomStart = null;
    _focalLocalStart = null;
    controller.emitMapEvent(
      MapEventDoubleTapDragZoomEnd(
        camera: _camera,
        source: MapEventSource.doubleTapHold,
      ),
    );
  }
}<|MERGE_RESOLUTION|>--- conflicted
+++ resolved
@@ -12,10 +12,6 @@
   /// Called when the gesture is started, stores important values.
   @override
   void start(ScaleStartDetails details) {
-<<<<<<< HEAD
-    super.start(details);
-=======
->>>>>>> 9956ada4
     _focalLocalStart = details.localFocalPoint;
     _mapZoomStart = _camera.zoom;
     controller.emitMapEvent(

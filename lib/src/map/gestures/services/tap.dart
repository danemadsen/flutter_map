part of 'base_services.dart';

/// Service to handle tap gestures for the [MapOptions.onTap] callback.
class TapGestureService extends _SingleShotGestureService {
  TapGestureService({required super.controller});

  /// A tap with a primary button has occurred.
  /// This triggers when the tap gesture wins.
  @override
  void submit() {
<<<<<<< HEAD
    super.submit();
=======
>>>>>>> 9956ada4
    if (details == null) return;

    final point = _camera.offsetToCrs(details!.localPosition);
    _options.onTap?.call(details!, point);
    controller.emitMapEvent(
      MapEventTap(
        tapPosition: point,
        camera: _camera,
        source: MapEventSource.tap,
      ),
    );

    reset();
  }
}

/// Service to handle secondary tap gestures for the
/// [MapOptions.onSecondaryTap] callback.
class SecondaryTapGestureService extends _SingleShotGestureService {
  SecondaryTapGestureService({required super.controller});

  /// A tap with a secondary button has occurred.
  /// This triggers when the tap gesture wins.
  @override
  void submit() {
<<<<<<< HEAD
    super.submit();
=======
>>>>>>> 9956ada4
    if (details == null) return;

    final position = _camera.offsetToCrs(details!.localPosition);
    _options.onSecondaryTap?.call(details!, position);
    controller.emitMapEvent(
      MapEventSecondaryTap(
        tapPosition: position,
        camera: _camera,
        source: MapEventSource.secondaryTap,
      ),
    );

    reset();
  }
}

/// Service to handle tertiary tap gestures for the
/// [MapOptions.onTertiaryTap] callback.
class TertiaryTapGestureService extends _SingleShotGestureService {
  TertiaryTapGestureService({required super.controller});

  /// A tertiary tap gesture has happen (e.g. click on the mouse scroll wheel)
<<<<<<< HEAD
  @override
  void submit() {
    super.submit();
=======
  void submit(TapUpDetails _) {
>>>>>>> 9956ada4
    if (details == null) return;

    final point = _camera.offsetToCrs(details!.localPosition);
    _options.onTertiaryTap?.call(details!, point);
    controller.emitMapEvent(
      MapEventTertiaryTap(
        tapPosition: point,
        camera: _camera,
        source: MapEventSource.tertiaryTap,
      ),
    );

    reset();
  }
}<|MERGE_RESOLUTION|>--- conflicted
+++ resolved
@@ -8,10 +8,6 @@
   /// This triggers when the tap gesture wins.
   @override
   void submit() {
-<<<<<<< HEAD
-    super.submit();
-=======
->>>>>>> 9956ada4
     if (details == null) return;
 
     final point = _camera.offsetToCrs(details!.localPosition);
@@ -37,10 +33,6 @@
   /// This triggers when the tap gesture wins.
   @override
   void submit() {
-<<<<<<< HEAD
-    super.submit();
-=======
->>>>>>> 9956ada4
     if (details == null) return;
 
     final position = _camera.offsetToCrs(details!.localPosition);
@@ -63,13 +55,8 @@
   TertiaryTapGestureService({required super.controller});
 
   /// A tertiary tap gesture has happen (e.g. click on the mouse scroll wheel)
-<<<<<<< HEAD
   @override
   void submit() {
-    super.submit();
-=======
-  void submit(TapUpDetails _) {
->>>>>>> 9956ada4
     if (details == null) return;
 
     final point = _camera.offsetToCrs(details!.localPosition);

part of 'base_services.dart';

/// A gesture with multiple inputs. This service handles the following gestures:
/// - [EnabledGestures.twoFingerMove]
/// - [EnabledGestures.twoFingerZoom]
/// - [EnabledGestures.twoFingerRotate]
class TwoFingerGesturesService extends _ProgressableGestureService {
  MapCamera? _startCamera;
  LatLng? _startFocalLatLng;
  Offset? _startLocalFocal;

  MapCamera? _lastCamera;
  Offset? _lastLocalFocal;
  double? _lastScale;
  double? _lastRotation;

  bool _zooming = false;
  bool _moving = false;
  bool _rotating = false;

  /// Getter as shortcut to check if [EnabledGestures.twoFingerMove]
  /// is enabled.
  bool get _moveEnabled =>
      _options.interactionOptions.enabledGestures.twoFingerMove;

  /// Getter as shortcut to check if [EnabledGestures.twoFingerRotate]
  /// is enabled.
  bool get _rotateEnabled =>
      _options.interactionOptions.enabledGestures.twoFingerRotate;

  /// Getter as shortcut to check if [EnabledGestures.twoFingerZoom]
  /// is enabled.
  bool get _zoomEnabled =>
      _options.interactionOptions.enabledGestures.twoFingerZoom;

  double get _rotateThreshold =>
      _options.interactionOptions.twoFingerRotateThreshold;

  double get _moveThreshold =>
      _options.interactionOptions.twoFingerMoveThreshold;

  double get _zoomThreshold =>
      _options.interactionOptions.twoFingerZoomThreshold;

  TwoFingerGesturesService({required super.controller});

  /// Initialize gesture, called when gesture has started.
  /// Stores all values, that are required later on.
  @override
  void start(ScaleStartDetails details) {
<<<<<<< HEAD
    super.start(details);
=======
>>>>>>> 9956ada4
    if (details.pointerCount < 2) return;

    _startCamera = _camera;
    _startLocalFocal = _lastLocalFocal = details.localFocalPoint;
    _startFocalLatLng = _camera.offsetToCrs(_startLocalFocal!);

    _lastScale = 1;
    _lastRotation = 0;
    _lastLocalFocal = _startLocalFocal;
    _lastCamera = _startCamera;

    _rotating = false;
    _moving = false;
    _zooming = false;

    controller.emitMapEvent(
      MapEventMoveStart(
        camera: _camera,
        source: MapEventSource.multiFingerStart,
      ),
    );
  }

  /// Called multiple times to handle updates to the gesture.
  /// Updates the [MapCamera].
  @override
  void update(ScaleUpdateDetails details) {
    if (details.pointerCount < 2) return;
    if (_lastLocalFocal == null ||
        _lastScale == null ||
        _lastRotation == null ||
        _startCamera == null ||
        _startLocalFocal == null ||
        _startFocalLatLng == null ||
        _lastCamera == null) {
      return;
    }

    double newRotation = _camera.rotation;
    if (_rotateEnabled) {
      // enable rotation if threshold is reached
      if (!_rotating && details.rotation.abs() > _rotateThreshold) {
        _rotating = true;
      }
      if (_rotating) {
        newRotation -= (_lastRotation! - details.rotation) * 80;
      }
    }

    double newZoom = _camera.zoom;
    if (_zoomEnabled) {
      // enable zooming if threshold is reached
      final scaleDiff = (_lastScale! - details.scale) * 1.5;
      const startScale = 1;
      if (!_zooming && (scaleDiff - startScale).abs() > _zoomThreshold) {
        _zooming = true;
      }
      if (_zooming) {
        final tmpZoom = details.scale == 1
            ? _startCamera!.zoom
            : _startCamera!.zoom + math.log(details.scale) / math.ln2;
        newZoom = _camera.clampZoom(tmpZoom);
      }
    }

    LatLng newCenter = _camera.center;
    if (_moveEnabled) {
      final distanceSqToStart =
          (details.localFocalPoint - _startLocalFocal!).distanceSquared;
      // Ignore twoFingerMoveThreshold if twoFingerZoomThreshold is reached.
      if (!_moving && distanceSqToStart > _moveThreshold || _zooming) {
        // Move threshold reached or zooming activated.
        _moving = true;
      }
      if (_moving) {
        math.Point<double> newCenterPt;
        if (_zooming) {
          final oldCenterPt = _camera.project(_camera.center, newZoom);
          final newFocalLatLong =
              _camera.offsetToCrs(_startLocalFocal!, newZoom);
          final newFocalPt = _camera.project(newFocalLatLong, newZoom);
          final oldFocalPt = _camera.project(_startFocalLatLng!, newZoom);
          final zoomDifference = oldFocalPt - newFocalPt;
          final moveDifference =
              _rotateOffset(_camera, _startLocalFocal! - _lastLocalFocal!);

          newCenterPt = oldCenterPt + zoomDifference + moveDifference.toPoint();
        } else {
          // simplification for no zooming
          final currentOffset = _rotateOffset(
            _camera,
            _lastLocalFocal! - details.localFocalPoint,
          );
          newCenterPt = _camera.project(_camera.center, newZoom) +
              currentOffset.toPoint();
        }
        newCenter = _camera.unproject(newCenterPt, newZoom);
      }
    }

    controller.moveAndRotateRaw(
      newCenter,
      newZoom,
      newRotation,
      offset: Offset.zero,
      hasGesture: true,
      source: MapEventSource.onMultiFinger,
    );

    _lastRotation = details.rotation;
    _lastCamera = _camera;
    _lastScale = details.scale;
    _lastLocalFocal = details.localFocalPoint;
  }

  /// gesture has ended, clean up the previously stored values.
  @override
  void end(ScaleEndDetails details) {
    if (details.pointerCount < 2) return;
    _startCamera = null;
    _startLocalFocal = null;
    _startFocalLatLng = null;

    _lastCamera = null;
    _lastScale = null;
    _lastLocalFocal = null;
    _lastRotation = null;

    _rotating = false;
    _zooming = false;
    _moving = false;
    controller.emitMapEvent(
      MapEventMoveEnd(
        camera: _camera,
        source: MapEventSource.multiFingerEnd,
      ),
    );
  }
}<|MERGE_RESOLUTION|>--- conflicted
+++ resolved
@@ -48,10 +48,6 @@
   /// Stores all values, that are required later on.
   @override
   void start(ScaleStartDetails details) {
-<<<<<<< HEAD
-    super.start(details);
-=======
->>>>>>> 9956ada4
     if (details.pointerCount < 2) return;
 
     _startCamera = _camera;
